/*
 * MXF demuxer.
 * Copyright (c) 2006 SmartJog S.A., Baptiste Coudurier <baptiste dot coudurier at smartjog dot com>
 *
 * This file is part of FFmpeg.
 *
 * FFmpeg is free software; you can redistribute it and/or
 * modify it under the terms of the GNU Lesser General Public
 * License as published by the Free Software Foundation; either
 * version 2.1 of the License, or (at your option) any later version.
 *
 * FFmpeg is distributed in the hope that it will be useful,
 * but WITHOUT ANY WARRANTY; without even the implied warranty of
 * MERCHANTABILITY or FITNESS FOR A PARTICULAR PURPOSE.  See the GNU
 * Lesser General Public License for more details.
 *
 * You should have received a copy of the GNU Lesser General Public
 * License along with FFmpeg; if not, write to the Free Software
 * Foundation, Inc., 51 Franklin Street, Fifth Floor, Boston, MA 02110-1301 USA
 */

/*
 * References
 * SMPTE 336M KLV Data Encoding Protocol Using Key-Length-Value
 * SMPTE 377M MXF File Format Specifications
 * SMPTE 378M Operational Pattern 1a
 * SMPTE 379M MXF Generic Container
 * SMPTE 381M Mapping MPEG Streams into the MXF Generic Container
 * SMPTE 382M Mapping AES3 and Broadcast Wave Audio into the MXF Generic Container
 * SMPTE 383M Mapping DV-DIF Data to the MXF Generic Container
 *
 * Principle
 * Search for Track numbers which will identify essence element KLV packets.
 * Search for SourcePackage which define tracks which contains Track numbers.
 * Material Package contains tracks with reference to SourcePackage tracks.
 * Search for Descriptors (Picture, Sound) which contains codec info and parameters.
 * Assign Descriptors to correct Tracks.
 *
 * Metadata reading functions read Local Tags, get InstanceUID(0x3C0A) then add MetaDataSet to MXFContext.
 * Metadata parsing resolves Strong References to objects.
 *
 * Simple demuxer, only OP1A supported and some files might not work at all.
 * Only tracks with associated descriptors will be decoded. "Highly Desirable" SMPTE 377M D.1
 */

//#define DEBUG

#include "libavutil/aes.h"
#include "libavcodec/bytestream.h"
#include "avformat.h"
#include "mxf.h"

typedef struct {
    UID uid;
    enum MXFMetadataSetType type;
    UID source_container_ul;
} MXFCryptoContext;

typedef struct {
    UID uid;
    enum MXFMetadataSetType type;
    UID source_package_uid;
    UID data_definition_ul;
    int64_t duration;
    int64_t start_position;
    int source_track_id;
} MXFStructuralComponent;

typedef struct {
    UID uid;
    enum MXFMetadataSetType type;
    UID data_definition_ul;
    UID *structural_components_refs;
    int structural_components_count;
    int64_t duration;
} MXFSequence;

typedef struct {
    UID uid;
    enum MXFMetadataSetType type;
    MXFSequence *sequence; /* mandatory, and only one */
    UID sequence_ref;
    int track_id;
    uint8_t track_number[4];
    AVRational edit_rate;
} MXFTrack;

typedef struct {
    UID uid;
    enum MXFMetadataSetType type;
    UID essence_container_ul;
    UID essence_codec_ul;
    AVRational sample_rate;
    AVRational aspect_ratio;
    int width;
    int height;
    int channels;
    int bits_per_sample;
    UID *sub_descriptors_refs;
    int sub_descriptors_count;
    int linked_track_id;
    uint8_t *extradata;
    int extradata_size;
    enum PixelFormat pix_fmt;
} MXFDescriptor;

typedef struct {
    UID uid;
    enum MXFMetadataSetType type;
} MXFIndexTableSegment;

typedef struct {
    UID uid;
    enum MXFMetadataSetType type;
    UID package_uid;
    UID *tracks_refs;
    int tracks_count;
    MXFDescriptor *descriptor; /* only one */
    UID descriptor_ref;
} MXFPackage;

typedef struct {
    UID uid;
    enum MXFMetadataSetType type;
} MXFMetadataSet;

typedef struct {
    UID *packages_refs;
    int packages_count;
    MXFMetadataSet **metadata_sets;
    int metadata_sets_count;
    AVFormatContext *fc;
    struct AVAES *aesc;
    uint8_t *local_tags;
    int local_tags_count;
} MXFContext;

enum MXFWrappingScheme {
    Frame,
    Clip,
};

typedef int MXFMetadataReadFunc(void *arg, AVIOContext *pb, int tag, int size, UID uid);

typedef struct {
    const UID key;
    MXFMetadataReadFunc *read;
    int ctx_size;
    enum MXFMetadataSetType type;
} MXFMetadataReadTableEntry;

/* partial keys to match */
static const uint8_t mxf_header_partition_pack_key[]       = { 0x06,0x0e,0x2b,0x34,0x02,0x05,0x01,0x01,0x0d,0x01,0x02,0x01,0x01,0x02 };
static const uint8_t mxf_essence_element_key[]             = { 0x06,0x0e,0x2b,0x34,0x01,0x02,0x01,0x01,0x0d,0x01,0x03,0x01 };
static const uint8_t mxf_klv_key[]                         = { 0x06,0x0e,0x2b,0x34 };
/* complete keys to match */
static const uint8_t mxf_crypto_source_container_ul[]      = { 0x06,0x0e,0x2b,0x34,0x01,0x01,0x01,0x09,0x06,0x01,0x01,0x02,0x02,0x00,0x00,0x00 };
static const uint8_t mxf_encrypted_triplet_key[]           = { 0x06,0x0e,0x2b,0x34,0x02,0x04,0x01,0x07,0x0d,0x01,0x03,0x01,0x02,0x7e,0x01,0x00 };
static const uint8_t mxf_encrypted_essence_container[]     = { 0x06,0x0e,0x2b,0x34,0x04,0x01,0x01,0x07,0x0d,0x01,0x03,0x01,0x02,0x0b,0x01,0x00 };
static const uint8_t mxf_sony_mpeg4_extradata[]            = { 0x06,0x0e,0x2b,0x34,0x04,0x01,0x01,0x01,0x0e,0x06,0x06,0x02,0x02,0x01,0x00,0x00 };

#define IS_KLV_KEY(x, y) (!memcmp(x, y, sizeof(y)))

static int64_t klv_decode_ber_length(AVIOContext *pb)
{
    uint64_t size = avio_r8(pb);
    if (size & 0x80) { /* long form */
        int bytes_num = size & 0x7f;
        /* SMPTE 379M 5.3.4 guarantee that bytes_num must not exceed 8 bytes */
        if (bytes_num > 8)
            return -1;
        size = 0;
        while (bytes_num--)
            size = size << 8 | avio_r8(pb);
    }
    return size;
}

static int mxf_read_sync(AVIOContext *pb, const uint8_t *key, unsigned size)
{
    int i, b;
    for (i = 0; i < size && !url_feof(pb); i++) {
        b = avio_r8(pb);
        if (b == key[0])
            i = 0;
        else if (b != key[i])
            i = -1;
    }
    return i == size;
}

static int klv_read_packet(KLVPacket *klv, AVIOContext *pb)
{
    if (!mxf_read_sync(pb, mxf_klv_key, 4))
        return -1;
    klv->offset = avio_tell(pb) - 4;
    memcpy(klv->key, mxf_klv_key, 4);
    avio_read(pb, klv->key + 4, 12);
    klv->length = klv_decode_ber_length(pb);
    return klv->length == -1 ? -1 : 0;
}

static int mxf_get_stream_index(AVFormatContext *s, KLVPacket *klv)
{
    int i;

    for (i = 0; i < s->nb_streams; i++) {
        MXFTrack *track = s->streams[i]->priv_data;
        /* SMPTE 379M 7.3 */
        if (!memcmp(klv->key + sizeof(mxf_essence_element_key), track->track_number, sizeof(track->track_number)))
            return i;
    }
    /* return 0 if only one stream, for OP Atom files with 0 as track number */
    return s->nb_streams == 1 ? 0 : -1;
}

/* XXX: use AVBitStreamFilter */
static int mxf_get_d10_aes3_packet(AVIOContext *pb, AVStream *st, AVPacket *pkt, int64_t length)
{
    const uint8_t *buf_ptr, *end_ptr;
    uint8_t *data_ptr;
    int i;

    if (length > 61444) /* worst case PAL 1920 samples 8 channels */
        return -1;
    av_new_packet(pkt, length);
    avio_read(pb, pkt->data, length);
    data_ptr = pkt->data;
    end_ptr = pkt->data + length;
    buf_ptr = pkt->data + 4; /* skip SMPTE 331M header */
    for (; buf_ptr < end_ptr; ) {
        for (i = 0; i < st->codec->channels; i++) {
            uint32_t sample = bytestream_get_le32(&buf_ptr);
            if (st->codec->bits_per_coded_sample == 24)
                bytestream_put_le24(&data_ptr, (sample >> 4) & 0xffffff);
            else
                bytestream_put_le16(&data_ptr, (sample >> 12) & 0xffff);
        }
        buf_ptr += 32 - st->codec->channels*4; // always 8 channels stored SMPTE 331M
    }
    pkt->size = data_ptr - pkt->data;
    return 0;
}

static int mxf_decrypt_triplet(AVFormatContext *s, AVPacket *pkt, KLVPacket *klv)
{
    static const uint8_t checkv[16] = {0x43, 0x48, 0x55, 0x4b, 0x43, 0x48, 0x55, 0x4b, 0x43, 0x48, 0x55, 0x4b, 0x43, 0x48, 0x55, 0x4b};
    MXFContext *mxf = s->priv_data;
    AVIOContext *pb = s->pb;
    int64_t end = avio_tell(pb) + klv->length;
    uint64_t size;
    uint64_t orig_size;
    uint64_t plaintext_size;
    uint8_t ivec[16];
    uint8_t tmpbuf[16];
    int index;

    if (!mxf->aesc && s->key && s->keylen == 16) {
        mxf->aesc = av_malloc(av_aes_size);
        if (!mxf->aesc)
            return -1;
        av_aes_init(mxf->aesc, s->key, 128, 1);
    }
    // crypto context
    avio_skip(pb, klv_decode_ber_length(pb));
    // plaintext offset
    klv_decode_ber_length(pb);
    plaintext_size = avio_rb64(pb);
    // source klv key
    klv_decode_ber_length(pb);
    avio_read(pb, klv->key, 16);
    if (!IS_KLV_KEY(klv, mxf_essence_element_key))
        return -1;
    index = mxf_get_stream_index(s, klv);
    if (index < 0)
        return -1;
    // source size
    klv_decode_ber_length(pb);
    orig_size = avio_rb64(pb);
    if (orig_size < plaintext_size)
        return -1;
    // enc. code
    size = klv_decode_ber_length(pb);
    if (size < 32 || size - 32 < orig_size)
        return -1;
    avio_read(pb, ivec, 16);
    avio_read(pb, tmpbuf, 16);
    if (mxf->aesc)
        av_aes_crypt(mxf->aesc, tmpbuf, tmpbuf, 1, ivec, 1);
    if (memcmp(tmpbuf, checkv, 16))
        av_log(s, AV_LOG_ERROR, "probably incorrect decryption key\n");
    size -= 32;
    av_get_packet(pb, pkt, size);
    size -= plaintext_size;
    if (mxf->aesc)
        av_aes_crypt(mxf->aesc, &pkt->data[plaintext_size],
                     &pkt->data[plaintext_size], size >> 4, ivec, 1);
    pkt->size = orig_size;
    pkt->stream_index = index;
    avio_skip(pb, end - avio_tell(pb));
    return 0;
}

static int mxf_read_packet(AVFormatContext *s, AVPacket *pkt)
{
    KLVPacket klv;

    while (!url_feof(s->pb)) {
        if (klv_read_packet(&klv, s->pb) < 0)
            return -1;
        PRINT_KEY(s, "read packet", klv.key);
        av_dlog(s, "size %"PRIu64" offset %#"PRIx64"\n", klv.length, klv.offset);
        if (IS_KLV_KEY(klv.key, mxf_encrypted_triplet_key)) {
            int res = mxf_decrypt_triplet(s, pkt, &klv);
            if (res < 0) {
                av_log(s, AV_LOG_ERROR, "invalid encoded triplet\n");
                return -1;
            }
            return 0;
        }
        if (IS_KLV_KEY(klv.key, mxf_essence_element_key)) {
            int index = mxf_get_stream_index(s, &klv);
            if (index < 0) {
                av_log(s, AV_LOG_ERROR, "error getting stream index %d\n", AV_RB32(klv.key+12));
                goto skip;
            }
            if (s->streams[index]->discard == AVDISCARD_ALL)
                goto skip;
            /* check for 8 channels AES3 element */
            if (klv.key[12] == 0x06 && klv.key[13] == 0x01 && klv.key[14] == 0x10) {
                if (mxf_get_d10_aes3_packet(s->pb, s->streams[index], pkt, klv.length) < 0) {
                    av_log(s, AV_LOG_ERROR, "error reading D-10 aes3 frame\n");
                    return -1;
                }
            } else
                av_get_packet(s->pb, pkt, klv.length);
            pkt->stream_index = index;
            pkt->pos = klv.offset;
            return 0;
        } else
        skip:
            avio_skip(s->pb, klv.length);
    }
    return AVERROR_EOF;
}

static int mxf_read_primer_pack(void *arg, AVIOContext *pb, int tag, int size, UID uid)
{
    MXFContext *mxf = arg;
    int item_num = avio_rb32(pb);
    int item_len = avio_rb32(pb);

    if (item_len != 18) {
        av_log(mxf->fc, AV_LOG_ERROR, "unsupported primer pack item length\n");
        return -1;
    }
    if (item_num > UINT_MAX / item_len)
        return -1;
    mxf->local_tags_count = item_num;
    mxf->local_tags = av_malloc(item_num*item_len);
    if (!mxf->local_tags)
        return -1;
    avio_read(pb, mxf->local_tags, item_num*item_len);
    return 0;
}

static int mxf_add_metadata_set(MXFContext *mxf, void *metadata_set)
{
    if (mxf->metadata_sets_count+1 >= UINT_MAX / sizeof(*mxf->metadata_sets))
        return AVERROR(ENOMEM);
    mxf->metadata_sets = av_realloc(mxf->metadata_sets, (mxf->metadata_sets_count + 1) * sizeof(*mxf->metadata_sets));
    if (!mxf->metadata_sets)
        return -1;
    mxf->metadata_sets[mxf->metadata_sets_count] = metadata_set;
    mxf->metadata_sets_count++;
    return 0;
}

static int mxf_read_cryptographic_context(void *arg, AVIOContext *pb, int tag, int size, UID uid)
{
    MXFCryptoContext *cryptocontext = arg;
    if (size != 16)
        return -1;
    if (IS_KLV_KEY(uid, mxf_crypto_source_container_ul))
        avio_read(pb, cryptocontext->source_container_ul, 16);
    return 0;
}

static int mxf_read_content_storage(void *arg, AVIOContext *pb, int tag, int size, UID uid)
{
    MXFContext *mxf = arg;
    switch (tag) {
    case 0x1901:
        mxf->packages_count = avio_rb32(pb);
        if (mxf->packages_count >= UINT_MAX / sizeof(UID))
            return -1;
        mxf->packages_refs = av_malloc(mxf->packages_count * sizeof(UID));
        if (!mxf->packages_refs)
            return -1;
        avio_skip(pb, 4); /* useless size of objects, always 16 according to specs */
        avio_read(pb, (uint8_t *)mxf->packages_refs, mxf->packages_count * sizeof(UID));
        break;
    }
    return 0;
}

static int mxf_read_source_clip(void *arg, AVIOContext *pb, int tag, int size, UID uid)
{
    MXFStructuralComponent *source_clip = arg;
    switch(tag) {
    case 0x0202:
        source_clip->duration = avio_rb64(pb);
        break;
    case 0x1201:
        source_clip->start_position = avio_rb64(pb);
        break;
    case 0x1101:
        /* UMID, only get last 16 bytes */
        avio_skip(pb, 16);
        avio_read(pb, source_clip->source_package_uid, 16);
        break;
    case 0x1102:
        source_clip->source_track_id = avio_rb32(pb);
        break;
    }
    return 0;
}

static int mxf_read_material_package(void *arg, AVIOContext *pb, int tag, int size, UID uid)
{
    MXFPackage *package = arg;
    switch(tag) {
    case 0x4403:
        package->tracks_count = avio_rb32(pb);
        if (package->tracks_count >= UINT_MAX / sizeof(UID))
            return -1;
        package->tracks_refs = av_malloc(package->tracks_count * sizeof(UID));
        if (!package->tracks_refs)
            return -1;
        avio_skip(pb, 4); /* useless size of objects, always 16 according to specs */
        avio_read(pb, (uint8_t *)package->tracks_refs, package->tracks_count * sizeof(UID));
        break;
    }
    return 0;
}

static int mxf_read_track(void *arg, AVIOContext *pb, int tag, int size, UID uid)
{
    MXFTrack *track = arg;
    switch(tag) {
    case 0x4801:
        track->track_id = avio_rb32(pb);
        break;
    case 0x4804:
        avio_read(pb, track->track_number, 4);
        break;
    case 0x4B01:
        track->edit_rate.den = avio_rb32(pb);
        track->edit_rate.num = avio_rb32(pb);
        break;
    case 0x4803:
        avio_read(pb, track->sequence_ref, 16);
        break;
    }
    return 0;
}

static int mxf_read_sequence(void *arg, AVIOContext *pb, int tag, int size, UID uid)
{
    MXFSequence *sequence = arg;
    switch(tag) {
    case 0x0202:
        sequence->duration = avio_rb64(pb);
        break;
    case 0x0201:
        avio_read(pb, sequence->data_definition_ul, 16);
        break;
    case 0x1001:
        sequence->structural_components_count = avio_rb32(pb);
        if (sequence->structural_components_count >= UINT_MAX / sizeof(UID))
            return -1;
        sequence->structural_components_refs = av_malloc(sequence->structural_components_count * sizeof(UID));
        if (!sequence->structural_components_refs)
            return -1;
        avio_skip(pb, 4); /* useless size of objects, always 16 according to specs */
        avio_read(pb, (uint8_t *)sequence->structural_components_refs, sequence->structural_components_count * sizeof(UID));
        break;
    }
    return 0;
}

static int mxf_read_source_package(void *arg, AVIOContext *pb, int tag, int size, UID uid)
{
    MXFPackage *package = arg;
    switch(tag) {
    case 0x4403:
        package->tracks_count = avio_rb32(pb);
        if (package->tracks_count >= UINT_MAX / sizeof(UID))
            return -1;
        package->tracks_refs = av_malloc(package->tracks_count * sizeof(UID));
        if (!package->tracks_refs)
            return -1;
        avio_skip(pb, 4); /* useless size of objects, always 16 according to specs */
        avio_read(pb, (uint8_t *)package->tracks_refs, package->tracks_count * sizeof(UID));
        break;
    case 0x4401:
        /* UMID, only get last 16 bytes */
        avio_skip(pb, 16);
        avio_read(pb, package->package_uid, 16);
        break;
    case 0x4701:
        avio_read(pb, package->descriptor_ref, 16);
        break;
    }
    return 0;
}

static int mxf_read_index_table_segment(void *arg, AVIOContext *pb, int tag, int size, UID uid)
{
    switch(tag) {
    case 0x3F05: av_dlog(NULL, "EditUnitByteCount %d\n", avio_rb32(pb)); break;
    case 0x3F06: av_dlog(NULL, "IndexSID %d\n", avio_rb32(pb)); break;
    case 0x3F07: av_dlog(NULL, "BodySID %d\n", avio_rb32(pb)); break;
    case 0x3F0B: av_dlog(NULL, "IndexEditRate %d/%d\n", avio_rb32(pb), avio_rb32(pb)); break;
<<<<<<< HEAD
    case 0x3F0C: av_dlog(NULL, "IndexStartPosition %"PRId64"\n", avio_rb64(pb)); break;
    case 0x3F0D: av_dlog(NULL, "IndexDuration %"PRId64"\n", avio_rb64(pb)); break;
=======
    case 0x3F0C: av_dlog(NULL, "IndexStartPosition %"PRIu64"\n", avio_rb64(pb)); break;
    case 0x3F0D: av_dlog(NULL, "IndexDuration %"PRIu64"\n", avio_rb64(pb)); break;
>>>>>>> 8e112df4
    }
    return 0;
}

static void mxf_read_pixel_layout(AVIOContext *pb, MXFDescriptor *descriptor)
{
    int code, value, ofs = 0;
    char layout[16] = {0};

    do {
        code = avio_r8(pb);
        value = avio_r8(pb);
        av_dlog(NULL, "pixel layout: code %#x\n", code);

        if (ofs < 16) {
            layout[ofs++] = code;
            layout[ofs++] = value;
        }
    } while (code != 0); /* SMPTE 377M E.2.46 */

    ff_mxf_decode_pixel_layout(layout, &descriptor->pix_fmt);
}

static int mxf_read_generic_descriptor(void *arg, AVIOContext *pb, int tag, int size, UID uid)
{
    MXFDescriptor *descriptor = arg;
    switch(tag) {
    case 0x3F01:
        descriptor->sub_descriptors_count = avio_rb32(pb);
        if (descriptor->sub_descriptors_count >= UINT_MAX / sizeof(UID))
            return -1;
        descriptor->sub_descriptors_refs = av_malloc(descriptor->sub_descriptors_count * sizeof(UID));
        if (!descriptor->sub_descriptors_refs)
            return -1;
        avio_skip(pb, 4); /* useless size of objects, always 16 according to specs */
        avio_read(pb, (uint8_t *)descriptor->sub_descriptors_refs, descriptor->sub_descriptors_count * sizeof(UID));
        break;
    case 0x3004:
        avio_read(pb, descriptor->essence_container_ul, 16);
        break;
    case 0x3006:
        descriptor->linked_track_id = avio_rb32(pb);
        break;
    case 0x3201: /* PictureEssenceCoding */
        avio_read(pb, descriptor->essence_codec_ul, 16);
        break;
    case 0x3203:
        descriptor->width = avio_rb32(pb);
        break;
    case 0x3202:
        descriptor->height = avio_rb32(pb);
        break;
    case 0x320E:
        descriptor->aspect_ratio.num = avio_rb32(pb);
        descriptor->aspect_ratio.den = avio_rb32(pb);
        break;
    case 0x3D03:
        descriptor->sample_rate.num = avio_rb32(pb);
        descriptor->sample_rate.den = avio_rb32(pb);
        break;
    case 0x3D06: /* SoundEssenceCompression */
        avio_read(pb, descriptor->essence_codec_ul, 16);
        break;
    case 0x3D07:
        descriptor->channels = avio_rb32(pb);
        break;
    case 0x3D01:
        descriptor->bits_per_sample = avio_rb32(pb);
        break;
    case 0x3401:
        mxf_read_pixel_layout(pb, descriptor);
        break;
    default:
        /* Private uid used by SONY C0023S01.mxf */
        if (IS_KLV_KEY(uid, mxf_sony_mpeg4_extradata)) {
            descriptor->extradata = av_malloc(size);
            if (!descriptor->extradata)
                return -1;
            descriptor->extradata_size = size;
            avio_read(pb, descriptor->extradata, size);
        }
        break;
    }
    return 0;
}

/*
 * Match an uid independently of the version byte and up to len common bytes
 * Returns: boolean
 */
static int mxf_match_uid(const UID key, const UID uid, int len)
{
    int i;
    for (i = 0; i < len; i++) {
        if (i != 7 && key[i] != uid[i])
            return 0;
    }
    return 1;
}

static const MXFCodecUL *mxf_get_codec_ul(const MXFCodecUL *uls, UID *uid)
{
    while (uls->uid[0]) {
        if(mxf_match_uid(uls->uid, *uid, uls->matching_len))
            break;
        uls++;
    }
    return uls;
}

static void *mxf_resolve_strong_ref(MXFContext *mxf, UID *strong_ref, enum MXFMetadataSetType type)
{
    int i;

    if (!strong_ref)
        return NULL;
    for (i = 0; i < mxf->metadata_sets_count; i++) {
        if (!memcmp(*strong_ref, mxf->metadata_sets[i]->uid, 16) &&
            (type == AnyType || mxf->metadata_sets[i]->type == type)) {
            return mxf->metadata_sets[i];
        }
    }
    return NULL;
}

static const MXFCodecUL mxf_essence_container_uls[] = {
    // video essence container uls
    { { 0x06,0x0E,0x2B,0x34,0x04,0x01,0x01,0x02,0x0D,0x01,0x03,0x01,0x02,0x04,0x60,0x01 }, 14, CODEC_ID_MPEG2VIDEO }, /* MPEG-ES Frame wrapped */
    { { 0x06,0x0E,0x2B,0x34,0x04,0x01,0x01,0x01,0x0D,0x01,0x03,0x01,0x02,0x02,0x41,0x01 }, 14,    CODEC_ID_DVVIDEO }, /* DV 625 25mbps */
    // sound essence container uls
    { { 0x06,0x0E,0x2B,0x34,0x04,0x01,0x01,0x01,0x0D,0x01,0x03,0x01,0x02,0x06,0x01,0x00 }, 14, CODEC_ID_PCM_S16LE }, /* BWF Frame wrapped */
    { { 0x06,0x0E,0x2B,0x34,0x04,0x01,0x01,0x02,0x0D,0x01,0x03,0x01,0x02,0x04,0x40,0x01 }, 14,       CODEC_ID_MP2 }, /* MPEG-ES Frame wrapped, 0x40 ??? stream id */
    { { 0x06,0x0E,0x2B,0x34,0x04,0x01,0x01,0x01,0x0D,0x01,0x03,0x01,0x02,0x01,0x01,0x01 }, 14, CODEC_ID_PCM_S16LE }, /* D-10 Mapping 50Mbps PAL Extended Template */
    { { 0x00,0x00,0x00,0x00,0x00,0x00,0x00,0x00,0x00,0x00,0x00,0x00,0x00,0x00,0x00,0x00 },  0,      CODEC_ID_NONE },
};

static int mxf_parse_structural_metadata(MXFContext *mxf)
{
    MXFPackage *material_package = NULL;
    MXFPackage *temp_package = NULL;
    int i, j, k;

    av_dlog(mxf->fc, "metadata sets count %d\n", mxf->metadata_sets_count);
    /* TODO: handle multiple material packages (OP3x) */
    for (i = 0; i < mxf->packages_count; i++) {
        material_package = mxf_resolve_strong_ref(mxf, &mxf->packages_refs[i], MaterialPackage);
        if (material_package) break;
    }
    if (!material_package) {
        av_log(mxf->fc, AV_LOG_ERROR, "no material package found\n");
        return -1;
    }

    for (i = 0; i < material_package->tracks_count; i++) {
        MXFPackage *source_package = NULL;
        MXFTrack *material_track = NULL;
        MXFTrack *source_track = NULL;
        MXFTrack *temp_track = NULL;
        MXFDescriptor *descriptor = NULL;
        MXFStructuralComponent *component = NULL;
        UID *essence_container_ul = NULL;
        const MXFCodecUL *codec_ul = NULL;
        const MXFCodecUL *container_ul = NULL;
        AVStream *st;

        if (!(material_track = mxf_resolve_strong_ref(mxf, &material_package->tracks_refs[i], Track))) {
            av_log(mxf->fc, AV_LOG_ERROR, "could not resolve material track strong ref\n");
            continue;
        }

        if (!(material_track->sequence = mxf_resolve_strong_ref(mxf, &material_track->sequence_ref, Sequence))) {
            av_log(mxf->fc, AV_LOG_ERROR, "could not resolve material track sequence strong ref\n");
            continue;
        }

        /* TODO: handle multiple source clips */
        for (j = 0; j < material_track->sequence->structural_components_count; j++) {
            /* TODO: handle timecode component */
            component = mxf_resolve_strong_ref(mxf, &material_track->sequence->structural_components_refs[j], SourceClip);
            if (!component)
                continue;

            for (k = 0; k < mxf->packages_count; k++) {
                temp_package = mxf_resolve_strong_ref(mxf, &mxf->packages_refs[k], SourcePackage);
                if (!temp_package)
                    continue;
                if (!memcmp(temp_package->package_uid, component->source_package_uid, 16)) {
                    source_package = temp_package;
                    break;
                }
            }
            if (!source_package) {
                av_log(mxf->fc, AV_LOG_ERROR, "material track %d: no corresponding source package found\n", material_track->track_id);
                break;
            }
            for (k = 0; k < source_package->tracks_count; k++) {
                if (!(temp_track = mxf_resolve_strong_ref(mxf, &source_package->tracks_refs[k], Track))) {
                    av_log(mxf->fc, AV_LOG_ERROR, "could not resolve source track strong ref\n");
                    return -1;
                }
                if (temp_track->track_id == component->source_track_id) {
                    source_track = temp_track;
                    break;
                }
            }
            if (!source_track) {
                av_log(mxf->fc, AV_LOG_ERROR, "material track %d: no corresponding source track found\n", material_track->track_id);
                break;
            }
        }
        if (!source_track)
            continue;

        st = av_new_stream(mxf->fc, source_track->track_id);
        if (!st) {
            av_log(mxf->fc, AV_LOG_ERROR, "could not allocate stream\n");
            return -1;
        }
        st->priv_data = source_track;
        st->duration = component->duration;
        if (st->duration == -1)
            st->duration = AV_NOPTS_VALUE;
        st->start_time = component->start_position;
        av_set_pts_info(st, 64, material_track->edit_rate.num, material_track->edit_rate.den);

        if (!(source_track->sequence = mxf_resolve_strong_ref(mxf, &source_track->sequence_ref, Sequence))) {
            av_log(mxf->fc, AV_LOG_ERROR, "could not resolve source track sequence strong ref\n");
            return -1;
        }

        PRINT_KEY(mxf->fc, "data definition   ul", source_track->sequence->data_definition_ul);
        codec_ul = mxf_get_codec_ul(ff_mxf_data_definition_uls, &source_track->sequence->data_definition_ul);
        st->codec->codec_type = codec_ul->id;

        source_package->descriptor = mxf_resolve_strong_ref(mxf, &source_package->descriptor_ref, AnyType);
        if (source_package->descriptor) {
            if (source_package->descriptor->type == MultipleDescriptor) {
                for (j = 0; j < source_package->descriptor->sub_descriptors_count; j++) {
                    MXFDescriptor *sub_descriptor = mxf_resolve_strong_ref(mxf, &source_package->descriptor->sub_descriptors_refs[j], Descriptor);

                    if (!sub_descriptor) {
                        av_log(mxf->fc, AV_LOG_ERROR, "could not resolve sub descriptor strong ref\n");
                        continue;
                    }
                    if (sub_descriptor->linked_track_id == source_track->track_id) {
                        descriptor = sub_descriptor;
                        break;
                    }
                }
            } else if (source_package->descriptor->type == Descriptor)
                descriptor = source_package->descriptor;
        }
        if (!descriptor) {
            av_log(mxf->fc, AV_LOG_INFO, "source track %d: stream %d, no descriptor found\n", source_track->track_id, st->index);
            continue;
        }
        PRINT_KEY(mxf->fc, "essence codec     ul", descriptor->essence_codec_ul);
        PRINT_KEY(mxf->fc, "essence container ul", descriptor->essence_container_ul);
        essence_container_ul = &descriptor->essence_container_ul;
        /* HACK: replacing the original key with mxf_encrypted_essence_container
         * is not allowed according to s429-6, try to find correct information anyway */
        if (IS_KLV_KEY(essence_container_ul, mxf_encrypted_essence_container)) {
            av_log(mxf->fc, AV_LOG_INFO, "broken encrypted mxf file\n");
            for (k = 0; k < mxf->metadata_sets_count; k++) {
                MXFMetadataSet *metadata = mxf->metadata_sets[k];
                if (metadata->type == CryptoContext) {
                    essence_container_ul = &((MXFCryptoContext *)metadata)->source_container_ul;
                    break;
                }
            }
        }
        /* TODO: drop PictureEssenceCoding and SoundEssenceCompression, only check EssenceContainer */
        codec_ul = mxf_get_codec_ul(ff_mxf_codec_uls, &descriptor->essence_codec_ul);
        st->codec->codec_id = codec_ul->id;
        if (descriptor->extradata) {
            st->codec->extradata = descriptor->extradata;
            st->codec->extradata_size = descriptor->extradata_size;
        }
        if (st->codec->codec_type == AVMEDIA_TYPE_VIDEO) {
            container_ul = mxf_get_codec_ul(mxf_essence_container_uls, essence_container_ul);
            if (st->codec->codec_id == CODEC_ID_NONE)
                st->codec->codec_id = container_ul->id;
            st->codec->width = descriptor->width;
            st->codec->height = descriptor->height;
            if (st->codec->codec_id == CODEC_ID_RAWVIDEO)
                st->codec->pix_fmt = descriptor->pix_fmt;
            st->need_parsing = AVSTREAM_PARSE_HEADERS;
        } else if (st->codec->codec_type == AVMEDIA_TYPE_AUDIO) {
            container_ul = mxf_get_codec_ul(mxf_essence_container_uls, essence_container_ul);
            if (st->codec->codec_id == CODEC_ID_NONE)
                st->codec->codec_id = container_ul->id;
            st->codec->channels = descriptor->channels;
            st->codec->bits_per_coded_sample = descriptor->bits_per_sample;
            st->codec->sample_rate = descriptor->sample_rate.num / descriptor->sample_rate.den;
            /* TODO: implement CODEC_ID_RAWAUDIO */
            if (st->codec->codec_id == CODEC_ID_PCM_S16LE) {
                if (descriptor->bits_per_sample == 24)
                    st->codec->codec_id = CODEC_ID_PCM_S24LE;
                else if (descriptor->bits_per_sample == 32)
                    st->codec->codec_id = CODEC_ID_PCM_S32LE;
            } else if (st->codec->codec_id == CODEC_ID_PCM_S16BE) {
                if (descriptor->bits_per_sample == 24)
                    st->codec->codec_id = CODEC_ID_PCM_S24BE;
                else if (descriptor->bits_per_sample == 32)
                    st->codec->codec_id = CODEC_ID_PCM_S32BE;
            } else if (st->codec->codec_id == CODEC_ID_MP2) {
                st->need_parsing = AVSTREAM_PARSE_FULL;
            }
        }
        if (st->codec->codec_type != AVMEDIA_TYPE_DATA && (*essence_container_ul)[15] > 0x01) {
            av_log(mxf->fc, AV_LOG_WARNING, "only frame wrapped mappings are correctly supported\n");
            st->need_parsing = AVSTREAM_PARSE_FULL;
        }
    }
    return 0;
}

static const MXFMetadataReadTableEntry mxf_metadata_read_table[] = {
    { { 0x06,0x0E,0x2B,0x34,0x02,0x05,0x01,0x01,0x0d,0x01,0x02,0x01,0x01,0x05,0x01,0x00 }, mxf_read_primer_pack },
    { { 0x06,0x0E,0x2B,0x34,0x02,0x53,0x01,0x01,0x0d,0x01,0x01,0x01,0x01,0x01,0x18,0x00 }, mxf_read_content_storage, 0, AnyType },
    { { 0x06,0x0E,0x2B,0x34,0x02,0x53,0x01,0x01,0x0d,0x01,0x01,0x01,0x01,0x01,0x37,0x00 }, mxf_read_source_package, sizeof(MXFPackage), SourcePackage },
    { { 0x06,0x0E,0x2B,0x34,0x02,0x53,0x01,0x01,0x0d,0x01,0x01,0x01,0x01,0x01,0x36,0x00 }, mxf_read_material_package, sizeof(MXFPackage), MaterialPackage },
    { { 0x06,0x0E,0x2B,0x34,0x02,0x53,0x01,0x01,0x0d,0x01,0x01,0x01,0x01,0x01,0x0F,0x00 }, mxf_read_sequence, sizeof(MXFSequence), Sequence },
    { { 0x06,0x0E,0x2B,0x34,0x02,0x53,0x01,0x01,0x0d,0x01,0x01,0x01,0x01,0x01,0x11,0x00 }, mxf_read_source_clip, sizeof(MXFStructuralComponent), SourceClip },
    { { 0x06,0x0E,0x2B,0x34,0x02,0x53,0x01,0x01,0x0d,0x01,0x01,0x01,0x01,0x01,0x44,0x00 }, mxf_read_generic_descriptor, sizeof(MXFDescriptor), MultipleDescriptor },
    { { 0x06,0x0E,0x2B,0x34,0x02,0x53,0x01,0x01,0x0d,0x01,0x01,0x01,0x01,0x01,0x42,0x00 }, mxf_read_generic_descriptor, sizeof(MXFDescriptor), Descriptor }, /* Generic Sound */
    { { 0x06,0x0E,0x2B,0x34,0x02,0x53,0x01,0x01,0x0d,0x01,0x01,0x01,0x01,0x01,0x28,0x00 }, mxf_read_generic_descriptor, sizeof(MXFDescriptor), Descriptor }, /* CDCI */
    { { 0x06,0x0E,0x2B,0x34,0x02,0x53,0x01,0x01,0x0d,0x01,0x01,0x01,0x01,0x01,0x29,0x00 }, mxf_read_generic_descriptor, sizeof(MXFDescriptor), Descriptor }, /* RGBA */
    { { 0x06,0x0E,0x2B,0x34,0x02,0x53,0x01,0x01,0x0d,0x01,0x01,0x01,0x01,0x01,0x51,0x00 }, mxf_read_generic_descriptor, sizeof(MXFDescriptor), Descriptor }, /* MPEG 2 Video */
    { { 0x06,0x0E,0x2B,0x34,0x02,0x53,0x01,0x01,0x0d,0x01,0x01,0x01,0x01,0x01,0x48,0x00 }, mxf_read_generic_descriptor, sizeof(MXFDescriptor), Descriptor }, /* Wave */
    { { 0x06,0x0E,0x2B,0x34,0x02,0x53,0x01,0x01,0x0d,0x01,0x01,0x01,0x01,0x01,0x47,0x00 }, mxf_read_generic_descriptor, sizeof(MXFDescriptor), Descriptor }, /* AES3 */
    { { 0x06,0x0E,0x2B,0x34,0x02,0x53,0x01,0x01,0x0d,0x01,0x01,0x01,0x01,0x01,0x3A,0x00 }, mxf_read_track, sizeof(MXFTrack), Track }, /* Static Track */
    { { 0x06,0x0E,0x2B,0x34,0x02,0x53,0x01,0x01,0x0d,0x01,0x01,0x01,0x01,0x01,0x3B,0x00 }, mxf_read_track, sizeof(MXFTrack), Track }, /* Generic Track */
    { { 0x06,0x0E,0x2B,0x34,0x02,0x53,0x01,0x01,0x0d,0x01,0x04,0x01,0x02,0x02,0x00,0x00 }, mxf_read_cryptographic_context, sizeof(MXFCryptoContext), CryptoContext },
    { { 0x06,0x0E,0x2B,0x34,0x02,0x53,0x01,0x01,0x0d,0x01,0x02,0x01,0x01,0x10,0x01,0x00 }, mxf_read_index_table_segment, sizeof(MXFIndexTableSegment), IndexTableSegment },
    { { 0x00,0x00,0x00,0x00,0x00,0x00,0x00,0x00,0x00,0x00,0x00,0x00,0x00,0x00,0x00,0x00 }, NULL, 0, AnyType },
};

static int mxf_read_local_tags(MXFContext *mxf, KLVPacket *klv, MXFMetadataReadFunc *read_child, int ctx_size, enum MXFMetadataSetType type)
{
    AVIOContext *pb = mxf->fc->pb;
    MXFMetadataSet *ctx = ctx_size ? av_mallocz(ctx_size) : mxf;
    uint64_t klv_end = avio_tell(pb) + klv->length;

    if (!ctx)
        return -1;
    while (avio_tell(pb) + 4 < klv_end) {
        int tag = avio_rb16(pb);
        int size = avio_rb16(pb); /* KLV specified by 0x53 */
        uint64_t next = avio_tell(pb) + size;
        UID uid = {0};

        av_dlog(mxf->fc, "local tag %#04x size %d\n", tag, size);
        if (!size) { /* ignore empty tag, needed for some files with empty UMID tag */
            av_log(mxf->fc, AV_LOG_ERROR, "local tag %#04x with 0 size\n", tag);
            continue;
        }
        if (tag > 0x7FFF) { /* dynamic tag */
            int i;
            for (i = 0; i < mxf->local_tags_count; i++) {
                int local_tag = AV_RB16(mxf->local_tags+i*18);
                if (local_tag == tag) {
                    memcpy(uid, mxf->local_tags+i*18+2, 16);
                    av_dlog(mxf->fc, "local tag %#04x\n", local_tag);
                    PRINT_KEY(mxf->fc, "uid", uid);
                }
            }
        }
        if (ctx_size && tag == 0x3C0A)
            avio_read(pb, ctx->uid, 16);
        else if (read_child(ctx, pb, tag, size, uid) < 0)
            return -1;

        avio_seek(pb, next, SEEK_SET);
    }
    if (ctx_size) ctx->type = type;
    return ctx_size ? mxf_add_metadata_set(mxf, ctx) : 0;
}

static int mxf_read_header(AVFormatContext *s, AVFormatParameters *ap)
{
    MXFContext *mxf = s->priv_data;
    KLVPacket klv;

    if (!mxf_read_sync(s->pb, mxf_header_partition_pack_key, 14)) {
        av_log(s, AV_LOG_ERROR, "could not find header partition pack key\n");
        return -1;
    }
    avio_seek(s->pb, -14, SEEK_CUR);
    mxf->fc = s;
    while (!url_feof(s->pb)) {
        const MXFMetadataReadTableEntry *metadata;

        if (klv_read_packet(&klv, s->pb) < 0)
            return -1;
        PRINT_KEY(s, "read header", klv.key);
<<<<<<< HEAD
        av_dlog(s, "size %"PRId64" offset %#"PRIx64"\n", klv.length, klv.offset);
=======
        av_dlog(s, "size %"PRIu64" offset %#"PRIx64"\n", klv.length, klv.offset);
>>>>>>> 8e112df4
        if (IS_KLV_KEY(klv.key, mxf_encrypted_triplet_key) ||
            IS_KLV_KEY(klv.key, mxf_essence_element_key)) {
            /* FIXME avoid seek */
            avio_seek(s->pb, klv.offset, SEEK_SET);
            break;
        }

        for (metadata = mxf_metadata_read_table; metadata->read; metadata++) {
            if (IS_KLV_KEY(klv.key, metadata->key)) {
                int res;
                if (klv.key[5] == 0x53) {
                    res = mxf_read_local_tags(mxf, &klv, metadata->read, metadata->ctx_size, metadata->type);
                } else
                    res = metadata->read(mxf, s->pb, 0, 0, NULL);
                if (res < 0) {
                    av_log(s, AV_LOG_ERROR, "error reading header metadata\n");
                    return -1;
                }
                break;
            }
        }
        if (!metadata->read)
            avio_skip(s->pb, klv.length);
    }
    return mxf_parse_structural_metadata(mxf);
}

static int mxf_read_close(AVFormatContext *s)
{
    MXFContext *mxf = s->priv_data;
    int i;

    av_freep(&mxf->packages_refs);

    for (i = 0; i < s->nb_streams; i++)
        s->streams[i]->priv_data = NULL;

    for (i = 0; i < mxf->metadata_sets_count; i++) {
        switch (mxf->metadata_sets[i]->type) {
        case MultipleDescriptor:
            av_freep(&((MXFDescriptor *)mxf->metadata_sets[i])->sub_descriptors_refs);
            break;
        case Sequence:
            av_freep(&((MXFSequence *)mxf->metadata_sets[i])->structural_components_refs);
            break;
        case SourcePackage:
        case MaterialPackage:
            av_freep(&((MXFPackage *)mxf->metadata_sets[i])->tracks_refs);
            break;
        default:
            break;
        }
        av_freep(&mxf->metadata_sets[i]);
    }
    av_freep(&mxf->metadata_sets);
    av_freep(&mxf->aesc);
    av_freep(&mxf->local_tags);
    return 0;
}

static int mxf_probe(AVProbeData *p) {
    uint8_t *bufp = p->buf;
    uint8_t *end = p->buf + p->buf_size;

    if (p->buf_size < sizeof(mxf_header_partition_pack_key))
        return 0;

    /* Must skip Run-In Sequence and search for MXF header partition pack key SMPTE 377M 5.5 */
    end -= sizeof(mxf_header_partition_pack_key);
    for (; bufp < end; bufp++) {
        if (IS_KLV_KEY(bufp, mxf_header_partition_pack_key))
            return AVPROBE_SCORE_MAX;
    }
    return 0;
}

/* rudimentary byte seek */
/* XXX: use MXF Index */
static int mxf_read_seek(AVFormatContext *s, int stream_index, int64_t sample_time, int flags)
{
    AVStream *st = s->streams[stream_index];
    int64_t seconds;

    if (!s->bit_rate)
        return -1;
    if (sample_time < 0)
        sample_time = 0;
    seconds = av_rescale(sample_time, st->time_base.num, st->time_base.den);
    avio_seek(s->pb, (s->bit_rate * seconds) >> 3, SEEK_SET);
    av_update_cur_dts(s, st, sample_time);
    return 0;
}

AVInputFormat ff_mxf_demuxer = {
    "mxf",
    NULL_IF_CONFIG_SMALL("Material eXchange Format"),
    sizeof(MXFContext),
    mxf_probe,
    mxf_read_header,
    mxf_read_packet,
    mxf_read_close,
    mxf_read_seek,
};<|MERGE_RESOLUTION|>--- conflicted
+++ resolved
@@ -522,13 +522,8 @@
     case 0x3F06: av_dlog(NULL, "IndexSID %d\n", avio_rb32(pb)); break;
     case 0x3F07: av_dlog(NULL, "BodySID %d\n", avio_rb32(pb)); break;
     case 0x3F0B: av_dlog(NULL, "IndexEditRate %d/%d\n", avio_rb32(pb), avio_rb32(pb)); break;
-<<<<<<< HEAD
-    case 0x3F0C: av_dlog(NULL, "IndexStartPosition %"PRId64"\n", avio_rb64(pb)); break;
-    case 0x3F0D: av_dlog(NULL, "IndexDuration %"PRId64"\n", avio_rb64(pb)); break;
-=======
     case 0x3F0C: av_dlog(NULL, "IndexStartPosition %"PRIu64"\n", avio_rb64(pb)); break;
     case 0x3F0D: av_dlog(NULL, "IndexDuration %"PRIu64"\n", avio_rb64(pb)); break;
->>>>>>> 8e112df4
     }
     return 0;
 }
@@ -925,11 +920,7 @@
         if (klv_read_packet(&klv, s->pb) < 0)
             return -1;
         PRINT_KEY(s, "read header", klv.key);
-<<<<<<< HEAD
-        av_dlog(s, "size %"PRId64" offset %#"PRIx64"\n", klv.length, klv.offset);
-=======
         av_dlog(s, "size %"PRIu64" offset %#"PRIx64"\n", klv.length, klv.offset);
->>>>>>> 8e112df4
         if (IS_KLV_KEY(klv.key, mxf_encrypted_triplet_key) ||
             IS_KLV_KEY(klv.key, mxf_essence_element_key)) {
             /* FIXME avoid seek */
